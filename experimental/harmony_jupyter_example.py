# -*- coding: utf-8 -*-
# pip install -U "torch>=2.8.0" "triton>=3.4.0" "transformers>=4.55.2" kernels accelerate openai-harmony gpt-oss jupyter_client ipykernel pyzmq

import asyncio
import inspect
import json
import sys
import threading
import gc
import time
import os
import codecs
<<<<<<< HEAD
from collections.abc import Iterable
=======
from collections.abc import Callable, Iterable
>>>>>>> 4e01e4f6
from datetime import date

import torch
from jupyter_client import KernelManager
from openai_harmony import (
    Conversation,
    DeveloperContent,
    HarmonyEncodingName,
    Message,
    ReasoningEffort,
    Role,
    Author,
    SystemContent,
    load_harmony_encoding,
)
from transformers import AutoModelForCausalLM, AutoTokenizer
try:
    from transformers.cache_utils import DynamicCache as _HF_DynamicCache  # type: ignore
except Exception:  # noqa: BLE001
    _HF_DynamicCache = None
from gpt_oss.tools.simple_browser import SimpleBrowserTool, ExaBackend
# Prefer the repo-default Docker Python tool if available; fall back to Jupyter
try:
    # Stateless, non-REPL python tool executed in a docker sandbox
    from gpt_oss.tools.python_docker.docker_tool import PythonTool as DockerPythonTool  # type: ignore
except Exception:  # noqa: BLE001
    DockerPythonTool = None  # type: ignore

# =========================
# 0) 模型与编码
# =========================
model_id = "openai/gpt-oss-20b"

# 延迟初始化：避免 import 即触发大模型与 GPU 资源占用
tokenizer = None
model = None
encoding = None
browser_tool = None
python_tool = None
_pkv_debug_printed = False
# Lazy-initialized callable converting a token id to its raw byte sequence
_decode_token_bytes: Callable[[int], bytes] | None = None

# ==== Debug helpers (把 token ids 还原为原始文本，并打印 lcp 区段) ====
def _decode_tokens(ids: list[int]) -> str:
    # 不跳过特殊 token，避免把 <|return|> 之类的信息丢掉
    assert tokenizer is not None, "Tokenizer not initialized. Call setup_runtime() first."
    return tokenizer.decode(ids, skip_special_tokens=False, clean_up_tokenization_spaces=False)

def _show_lcp_debug(prev_ids: list[int], cur_ids: list[int], lcp_len: int, *, tail_tokens: int = 12, max_chars: int | None = 400) -> None:
    print(f"\n[DEBUG] LCP = {lcp_len} tokens")
    # 1) 打印 lcp 对应的原始文本（可选择只看末尾若干字符，避免刷屏）
    if lcp_len > 0:
        lcp_text = _decode_tokens(cur_ids[:lcp_len])
        if max_chars is not None and len(lcp_text) > max_chars:
            print("[LCP TEXT]", repr("…" + lcp_text[-max_chars:]))
        else:
            print("[LCP TEXT]", repr(lcp_text))
    else:
        print("[LCP TEXT] <empty> (no common prefix)")

    # 2) 再看分叉处两边的“第一小段”以便定位差异
    prev_tail_ids = prev_ids[lcp_len:lcp_len + tail_tokens]
    cur_tail_ids  = cur_ids[lcp_len:lcp_len + tail_tokens]
    if prev_tail_ids or cur_tail_ids:
        print("[DIVERGENCE @ LCP]")
        print("  prev ids:", prev_tail_ids)
        print("  curr ids:", cur_tail_ids)
        try:
            print("  prev tok:", tokenizer.convert_ids_to_tokens(prev_tail_ids))
            print("  curr tok:", tokenizer.convert_ids_to_tokens(cur_tail_ids))
        except Exception:
            pass
        print("  prev text:", repr(_decode_tokens(prev_tail_ids)))
        print("  curr text:", repr(_decode_tokens(cur_tail_ids)))

# ---- token byte helpers -------------------------------------------------
def _build_token_byte_decoder() -> Callable[[int], bytes]:
    """Construct a fast token-id → raw-bytes decoder using the private API."""
    assert encoding is not None, "Encoding not initialized. Call setup_runtime() first."

    inner = getattr(encoding, "_inner", None)
    if inner is None or not hasattr(inner, "decode_bytes"):
        raise AttributeError("encoding._inner.decode_bytes not available")

    decode_bytes = inner.decode_bytes
    return lambda token_id: bytes(decode_bytes([token_id]))

# ---- memory helpers: 丢引用后立刻回收 CUDA 缓存 ----
def _release_cuda():
    gc.collect()
    if torch.cuda.is_available():
        try:
            torch.cuda.empty_cache()
            torch.cuda.ipc_collect()
        except Exception:
            torch.cuda.empty_cache()

# =========================
# 1) 工具（Python / Browser）（安全位留空供加固）
# =========================
# from gpt_oss.tools.python_docker.docker_tool import PythonTool


def _content_to_code_str(msg) -> str:
    """从 Harmony Message 中稳妥抽出代码字符串：兼容 JSON 包装与 code/text 片段。"""
    c = getattr(msg, "content", "")
    # 情况1：纯字符串（可能是 {"code": "..."} 的JSON文本）
    if isinstance(c, str):
        try:
            obj = json.loads(c)
            if isinstance(obj, dict) and isinstance(obj.get("code"), str):
                return obj["code"]
        except Exception:
            return c
    # 情况2：内容片段列表（模型常用 to=python code 的形式）
    try:
        if isinstance(c, Iterable) and not isinstance(c, (bytes, bytearray)):
            parts = []
            for p in c:
                if hasattr(p, "code") and isinstance(p.code, str):
                    parts.append(p.code)
                elif hasattr(p, "text") and isinstance(p.text, str):
                    parts.append(p.text)
            if parts:
                return "\n".join(parts)
    except Exception:
        pass
    # 兜底
    t = getattr(c, "text", None)
    return t if isinstance(t, str) else str(c)

class JupyterPythonTool:
    """
    使用本机 Jupyter kernel 作为 GPT-OSS 的 python 工具后端（有状态）。
    - 工具名固定为 'python'
    - 单实例维持一个 kernel，会话内多次调用共享变量/文件
    """
    name = "python"

    def __init__(self, kernel_name: str = "python3", timeout_s: float = 120.0):
        self.timeout_s = timeout_s
        self.km = KernelManager(kernel_name=kernel_name)
        self.km.start_kernel()
        self.kc = self.km.client()          # or .blocking_client()
        self.kc.start_channels()

    def shutdown(self):
        try:
            self.kc.stop_channels()
        finally:
            try:
                self.km.shutdown_kernel(now=True)
            except Exception:
                pass

    def _run_code(self, code: str):
        msg_id = self.kc.execute(code, allow_stdin=False, stop_on_error=True)
        t0 = time.time()
        stdout_parts, stderr_parts, displays, last_text_result = [], [], [], None

        while True:
            if time.time() - t0 > self.timeout_s:
                stderr_parts.append(f"\n[Timeout] execution exceeded {self.timeout_s}s")
                break
            try:
                msg = self.kc.get_iopub_msg(timeout=0.2)
            except Exception:
                continue

            mtype = msg["header"]["msg_type"]
            content = msg.get("content", {})

            if mtype == "stream":
                if content.get("name") == "stdout":
                    stdout_parts.append(content.get("text", ""))
                elif content.get("name") == "stderr":
                    stderr_parts.append(content.get("text", ""))
            elif mtype in ("execute_result", "display_data"):
                data = content.get("data", {})
                if "text/plain" in data:
                    last_text_result = data["text/plain"]
                if "image/png" in data:
                    displays.append({"mime": "image/png", "data": data["image/png"]})
                if "text/html" in data:
                    displays.append({"mime": "text/html", "data": data["text/html"]})
            elif mtype == "error":
                tb = "\n".join(content.get("traceback", []))
                stderr_parts.append(tb or f"{content.get('ename','')}: {content.get('evalue','')}")
            elif mtype == "status" and content.get("execution_state") == "idle":
                break

        return {
            "stdout": "".join(stdout_parts),
            "stderr": "".join(stderr_parts),
            "result": last_text_result,
            "displays": displays,   # e.g. [{"mime":"image/png","data":"...base64..."}]
            "files": [],
        }

    def process(self, py_call_msg: Message):
        # 关键：把 Message 内容抽成 str，再执行
        code = _content_to_code_str(py_call_msg)

        payload = self._run_code(code)

        # ✅ 正确的“工具回传”形状：作者=具体工具名；收件人=assistant；走 commentary
        tool_msg = (
            Message.from_author_and_content(
                Author.new(Role.TOOL, "python"),
                json.dumps(payload)
            )
            .with_channel("commentary")
            .with_recipient("assistant")
            .with_content_type("json")
        )
        return [tool_msg]

def setup_runtime(_model_id: str | None = None) -> None:
    """惰性初始化分词器、模型、编码与工具。

    放入 main() 调用，避免 import 时执行重活；也便于后续
    通过参数覆盖 model_id。
    """
    global tokenizer, model, encoding, browser_tool, python_tool, model_id
    # 允许通过函数参数或环境变量覆盖模型
    if _model_id:
        model_id = _model_id

    # 分词器
    tokenizer = AutoTokenizer.from_pretrained(model_id, use_fast=True)

    # —— 注册 Harmony 特殊 token（若缺失）——
    _SPECIALS = ["<|return|>", "<|call|>"]
    to_add = [t for t in _SPECIALS if tokenizer.convert_tokens_to_ids(t) is None]
    if to_add:
        tokenizer.add_special_tokens({"additional_special_tokens": to_add})

    # 模型（按环境选择设备）
    model = AutoModelForCausalLM.from_pretrained(
        model_id,
        device_map="cuda",
        torch_dtype=torch.bfloat16,
        # attn_implementation="sdpa",
    )

    # 若刚注册过特殊 token，这里补一次 resize（失败忽略）
    if to_add:
        try:
            model.resize_token_embeddings(len(tokenizer))
        except Exception:
            pass

    # 编码
    encoding = load_harmony_encoding(HarmonyEncodingName.HARMONY_GPT_OSS)

    # 单次确定 token byte 解码器，后续生成无需重复判定
    global _decode_token_bytes
    _decode_token_bytes = _build_token_byte_decoder()

    # 工具（Browser / Python）
    backend = ExaBackend(source="web")  # 需设置 EXA_API_KEY
    browser_tool = SimpleBrowserTool(backend=backend)
    # 允许通过环境变量切换 python 工具实现：docker | jupyter
    py_impl = os.getenv("HARMONY_PYTHON_TOOL", "jupyter").strip().lower()
    use_docker_default = (py_impl in ("", "default", "docker"))
    if use_docker_default and DockerPythonTool is not None:
        try:
            python_tool = DockerPythonTool()  # type: ignore[call-arg]
            # print("[python tool] using docker-based PythonTool")
        except Exception:
            python_tool = JupyterPythonTool()
            # print("[python tool] docker init failed; falling back to Jupyter kernel")
    elif py_impl == "jupyter":
        python_tool = JupyterPythonTool()
        # print("[python tool] using Jupyter kernel tool")
    else:
        # 无法导入 docker 实现时的兜底
        python_tool = JupyterPythonTool()
        # if DockerPythonTool is None:
        #     print("[python tool] docker tool not found; using Jupyter kernel")
        # else:
        #     print("[python tool] unknown HARMONY_PYTHON_TOOL; using Jupyter kernel")

    # 写回全局（避免局部变量遮蔽）
    globals()["browser_tool"] = browser_tool
    globals()["python_tool"] = python_tool

# =========================
# 2) System / Developer / User
# =========================
system_msg = (
    SystemContent.new()
    .with_model_identity("You are ChatGPT, a large language model trained by OpenAI.")
    .with_knowledge_cutoff("2024-06")
    .with_conversation_start_date(str(date.today()))
    .with_reasoning_effort(ReasoningEffort.MEDIUM)
    .with_required_channels(["analysis", "commentary", "final"])
    .with_python_tool()  # 使用内置的（训练时）python 工具定义 = 有状态 Jupyter 约定
    # .with_browser_tool()
)

developer_msg = (
    DeveloperContent.new().with_instructions(
        """
        """
    )
)

user_msg = r"""
计算下面级数的前 1000 项和，并保留 10 位小数：
S = sum_{n=1..1000} (-1)^{n+1} / (n^2 + n)
"""

# =========================
# 3) 终止 token（稳健获取）
# =========================
def _safe_token_id(tok):
    tid = tokenizer.convert_tokens_to_ids(tok)
    return tid if isinstance(tid, int) and tid >= 0 else None

def _collect_eos_ids():
    ids = []
    for sym in ["<|return|>", "<|call|>"]:
        tid = _safe_token_id(sym)
        if tid is not None:
            ids.append(tid)
    try:
        if getattr(tokenizer, "eos_token", None):
            tid = tokenizer.convert_tokens_to_ids(tokenizer.eos_token)
            if isinstance(tid, int):
                ids.append(tid)
    except Exception:
        pass
    return list(dict.fromkeys(ids))

# =========================
# 4) 采样 / 规整 / 收敛
# =========================
def generate_once(
    msgs,
    *,
    stream=True,
    max_new_tokens=32768,
    past_key_values=None,
    processed_tokens=0,
):
    """Generate one step using cached KV state (manual streaming decode).

    Args:
        msgs: current conversation messages.
        stream: whether to stream decoded text.
        max_new_tokens: generation limit.
        past_key_values: previous KV cache from the model.
        processed_tokens: number of tokens already seen by the model.

    Returns:
        out_ids: newly generated token ids.
        past_key_values: updated KV cache.
        processed_tokens: updated token count including model output.
    """

    # ---- helpers ----
    def _to_dev(ids_list: list[int]) -> torch.Tensor:
        return torch.tensor([ids_list], dtype=torch.long, device=model.device)

    def _softmax_sample_top_p(logits: torch.Tensor, *, temperature: float = 1.0, top_p: float = 1.0) -> int:
        # logits: [vocab]
        import torch.nn.functional as F
        if temperature <= 0:
            temperature = 1e-6
        logits = (logits / temperature).to(torch.float32)
        probs = F.softmax(logits, dim=-1)
        if top_p < 1.0:
            sorted_probs, sorted_idx = torch.sort(probs, descending=True)
            cdf = torch.cumsum(sorted_probs, dim=-1)
            mask = cdf > top_p
            # ensure at least 1 token kept
            if mask[0]:
                mask[0] = False
            sorted_probs = torch.where(mask, torch.zeros_like(sorted_probs), sorted_probs)
            sorted_probs = sorted_probs / sorted_probs.sum()
            next_id = torch.multinomial(sorted_probs, num_samples=1)
            return int(sorted_idx[next_id].item())
        else:
            return int(torch.multinomial(probs, num_samples=1).item())

    # ---- render prompt ----
    convo = Conversation.from_messages(msgs)
    input_token_ids = encoding.render_conversation_for_completion(convo, Role.ASSISTANT)
    total_len = len(input_token_ids)
    new_input_ids = input_token_ids[processed_tokens:]

    # # 观测：生成调用前的 prompt 与 KV 情况
    # try:
    #     kv_len_before = _kv_seq_len(past_key_values)
    #     print(f"[GEN] before: prompt_total={total_len}, delta={len(new_input_ids)}, processed={processed_tokens}, kv_len={kv_len_before}, gpu=({_gpu_mem_stats()})")
    # except Exception:
    #     pass

    # ---- prefill to build/extend KV up to last prompt token ----
    prefill_upto = max(total_len - 1, 0)
    out_ids: list[int] = []
    with torch.inference_mode():
        # extend PKV with any new input ids except the last token
        if processed_tokens < prefill_upto:
            # feed in chunks to reduce peak
            chunk = int(os.getenv("HARMONY_PREFILL_CHUNK", "32"))
            aggressive = os.getenv("HARMONY_AGGRESSIVE_EMPTY_CACHE", "1").lower() in {"1","true","yes"}
            i = processed_tokens
            while i < prefill_upto:
                j = min(prefill_upto, i + chunk)
                ids = _to_dev(input_token_ids[i:j])
                outputs = model(input_ids=ids, past_key_values=past_key_values, use_cache=True, return_dict=True)
                past_key_values = outputs.past_key_values
                i = j
                # aggressively release transient activation if requested
                try:
                    del outputs
                except Exception:
                    pass
                if torch.cuda.is_available():
                    torch.cuda.synchronize()
                    if aggressive:
                        try:
                            torch.cuda.empty_cache()
                            torch.cuda.ipc_collect()
                        except Exception:
                            torch.cuda.empty_cache()
            processed_tokens = prefill_upto

        # choose the starter token (the last prompt token) if exists, else fallback to BOS
        if total_len > 0:
            cur_token = input_token_ids[-1]
        else:
            # try to use tokenizer.bos_token_id, else 0
            cur_token = getattr(tokenizer, 'bos_token_id', 0) or 0

        # streaming decode loop
        eids = _collect_eos_ids()
        temperature = 1.0
        top_p = 1.0
        aggressive = os.getenv("HARMONY_AGGRESSIVE_EMPTY_CACHE", "1").lower() in {"1","true","yes"}
        release_every = int(os.getenv("HARMONY_DECODE_RELEASE_EVERY", "256"))
        step = 0
        # Byte-level incremental decoder ensures partial UTF-8 sequences are
<<<<<<< HEAD
        # buffered until the remaining bytes arrive in later tokens. Any bytes
        # that do not form valid UTF-8 are silently dropped to avoid streaming
        # errors.
        utf8_decoder = codecs.getincrementaldecoder("utf-8")(errors="ignore")
=======
        # buffered until the remaining bytes arrive in later tokens.
        utf8_decoder = codecs.getincrementaldecoder("utf-8")()
        assert _decode_token_bytes is not None, "Token byte decoder not initialized. Call setup_runtime() first."
>>>>>>> 4e01e4f6
        for _ in range(max_new_tokens):
            inp = _to_dev([cur_token])
            outputs = model(input_ids=inp, past_key_values=past_key_values, use_cache=True, return_dict=True)
            past_key_values = outputs.past_key_values
            logits = outputs.logits[0, -1, :]
            next_id = _softmax_sample_top_p(logits, temperature=temperature, top_p=top_p)
            out_ids.append(next_id)

            if stream:
<<<<<<< HEAD
                token_bytes = bytes(encoding._inner.decode_bytes([next_id]))
=======
                token_bytes = _decode_token_bytes(next_id)
>>>>>>> 4e01e4f6
                # Incomplete UTF-8 byte sequences are buffered internally by the
                # incremental decoder, so "half" characters will be combined
                # with bytes from subsequent tokens before any text is emitted.
                decoded = utf8_decoder.decode(token_bytes, final=False)
                if decoded:
                    sys.stdout.write(decoded)
                    sys.stdout.flush()

            if eids and next_id in eids:
                break
            cur_token = next_id
            # periodic aggressive release during decode
            step += 1
            if (step % max(1, release_every)) == 0 and torch.cuda.is_available() and aggressive:
                try:
                    torch.cuda.empty_cache()
                    torch.cuda.ipc_collect()
                except Exception:
                    torch.cuda.empty_cache()

        # Flush any residual bytes that formed an incomplete UTF-8 sequence.
        if stream:
<<<<<<< HEAD
            final_decoded = utf8_decoder.decode(b"", final=True)
            if final_decoded:
                sys.stdout.write(final_decoded)
                sys.stdout.flush()
=======
            try:
                final_decoded = utf8_decoder.decode(b"", final=True)
                if final_decoded:
                    sys.stdout.write(final_decoded)
                    sys.stdout.flush()
            except Exception:
                pass
>>>>>>> 4e01e4f6

    # 同步 + 清理缓存
    if torch.cuda.is_available():
        torch.cuda.synchronize()
    _release_cuda()

    processed_tokens = total_len + len(out_ids)

    # 观测：生成调用后的 KV 情况
    # try:
    #     kv_len_after = _kv_seq_len(past_key_values)
    #     print(f"[GEN] after: out_tokens={len(out_ids)}, processed={processed_tokens}, kv_len={kv_len_after}, gpu=({_gpu_mem_stats()})")
    # except Exception:
    #     pass
    return out_ids, past_key_values, processed_tokens

def _run_coro_now(coro):
    """
    在可能“已有事件循环运行中”的环境（如 Jupyter/异步服务）里安全执行协程：
    若检测到已有 running loop，则转到新线程里创建独立 loop 执行。
    """
    try:
        asyncio.get_running_loop()  # 若无运行中 loop 会抛 RuntimeError
        box = {}

        def _th():
            nl = asyncio.new_event_loop()
            try:
                asyncio.set_event_loop(nl)
                box["val"] = nl.run_until_complete(coro)
            finally:
                nl.close()

        t = threading.Thread(target=_th, daemon=True)
        t.start()
        t.join()
        return box.get("val", None)
    except RuntimeError:
        loop = asyncio.new_event_loop()
        try:
            asyncio.set_event_loop(loop)
            return loop.run_until_complete(coro)
        finally:
            loop.close()

def collect_tool_messages(result):
    """把 python_tool.process(...) 的返回统一为 list[Message]。"""
    if result is None:
        return []
    if isinstance(result, list):
        return result
    if inspect.isasyncgen(result):
        async def _collect(agen):
            return [m async for m in agen]
        return _run_coro_now(_collect(result))
    if inspect.isawaitable(result):
        return collect_tool_messages(_run_coro_now(result))
    return [result]

def _content_to_text(content) -> str:
    """把 Harmony 内容统一成纯文本（处理 TextContent 列表等）"""
    if isinstance(content, str):
        return content
    try:
        if isinstance(content, Iterable) and not isinstance(content, (bytes, bytearray)):
            parts = []
            for p in content:
                t = getattr(p, "text", None)
                parts.append(t if isinstance(t, str) else str(p))
            return "\n".join(parts)
    except Exception:
        pass
    t = getattr(content, "text", None)
    if isinstance(t, str):
        return t
    return str(content)

def coerce_python_call_message(last_msg: Message) -> Message:
    """
    把“模型发起的工具调用”规范化为 PythonTool 可执行的格式。

    模型可能传回 JSON 如 {"code": "print(2+2)"}，
    而 PythonTool 期望是纯 Python 源码。这里解析 JSON，
    并返回只包含代码字符串的消息。
    """
    raw = getattr(last_msg, "content", "")
    if not isinstance(raw, str):
        raw = _content_to_text(raw)

    code = raw
    try:
        obj = json.loads(raw)
        if isinstance(obj, dict) and "code" in obj:
            code = obj["code"]
    except Exception:
        pass

    return (
        Message.from_role_and_content(Role.ASSISTANT, code)
        .with_channel("commentary")
        .with_recipient("python")
    )


def _longest_common_prefix(a: list[int], b: list[int]) -> int:
    """Return length of longest common prefix of two token lists."""
    l = 0
    for x, y in zip(a, b):
        if x != y:
            break
        l += 1
    return l


def _truncate_past_key_values(past_key_values, length: int):
    """返回一份“逻辑上被截断到 length”的 KV。
    目标：不做任何 .clone() / .contiguous()，避免临时双份 KV 引发峰值。
    若底层支持 .truncate(L)，直接在原对象上逻辑截断并返回同一对象；
    否则构造“仅由切片视图组成”的新结构（不额外分配大块显存）。
    失败返回 None（由调用方决定是否重建或维持原状）。
    """
    if past_key_values is None:
        return None
    L = int(length)
    if L <= 0:
        # 空前缀：统一返回 None
        return None

    # 0) 优先：动态缓存对象若提供 truncate()，只做逻辑截断（零拷贝）
    try:
        if hasattr(past_key_values, "truncate"):
            past_key_values.truncate(L)
            return past_key_values
    except Exception:
        pass

    # 1) 传统 list/tuple 形式：[(k, v), ...] —— 只做切片视图，不 clone
    if isinstance(past_key_values, (list, tuple)) and past_key_values:
        new_list = []
        for layer in past_key_values:
            if not (isinstance(layer, (list, tuple)) and len(layer) == 2):
                return None
            k, v = layer
            if not (torch.is_tensor(k) and torch.is_tensor(v)):
                return None
            # 只切片，不 contiguous、不 clone；保持视图，零分配
            new_k = k[..., :L, :]
            new_v = v[..., :L, :]
            new_list.append((new_k, new_v))
        return new_list

    # 2) HF DynamicCache 系列：用视图切片重建一个“瘦身”后的缓存对象
    def _build_dynamic_from_layers(cache_obj, layers_attr: str):
        try:
            layers = getattr(cache_obj, layers_attr, None)
            if _HF_DynamicCache is not None and isinstance(layers, (list, tuple)) and layers:
                new_cache = _HF_DynamicCache()
                for idx, layer in enumerate(layers):
                    k = getattr(layer, "keys", None)
                    v = getattr(layer, "values", None)
                    if torch.is_tensor(k) and torch.is_tensor(v):
                        new_k = k[..., :L, :]  # 视图
                        new_v = v[..., :L, :]  # 视图
                        new_cache.update(new_k, new_v, idx)
                    else:
                        return None
                return new_cache
        except Exception:
            return None
        return None

    # 2a) 优先从 layers[].keys/values 提取
    cache2 = _build_dynamic_from_layers(past_key_values, "layers")
    if cache2 is not None:
        return cache2

    # 2b) 顶层 key_cache/value_cache（老接口）
    try:
        kc = getattr(past_key_values, "key_cache", None)
        vc = getattr(past_key_values, "value_cache", None)
        if _HF_DynamicCache is not None and isinstance(kc, (list, tuple)) and isinstance(vc, (list, tuple)) and kc and len(kc) == len(vc):
            new_cache = _HF_DynamicCache()
            for idx, (k, v) in enumerate(zip(kc, vc)):
                if not (torch.is_tensor(k) and torch.is_tensor(v)):
                    return None
                new_k = k[..., :L, :]
                new_v = v[..., :L, :]
                new_cache.update(new_k, new_v, idx)
            return new_cache
    except Exception:
        pass

    # 2c) 其它命名（caches/kv_cache/key_value_caches），尽量返回 list[(k,v)] 视图
    for attr in ("caches", "kv_cache", "key_value_caches"):
        if hasattr(past_key_values, attr):
            try:
                caches = getattr(past_key_values, attr)
                new_list = []
                for layer in caches or []:
                    k = (
                        getattr(layer, "key_cache", None)
                        or getattr(layer, "k_cache", None)
                        or getattr(layer, "k", None)
                    )
                    v = (
                        getattr(layer, "value_cache", None)
                        or getattr(layer, "v_cache", None)
                        or getattr(layer, "v", None)
                    )
                    if (k is None or v is None) and isinstance(layer, (list, tuple)) and len(layer) == 2:
                        k, v = layer
                    if not (torch.is_tensor(k) and torch.is_tensor(v)):
                        return None
                    new_k = k[..., :L, :]
                    new_v = v[..., :L, :]
                    new_list.append((new_k, new_v))
                return new_list if new_list else None
            except Exception:
                pass

    # 2d) 退路：to_legacy_cache() 后再用视图组装 DynamicCache
    try:
        if hasattr(past_key_values, "to_legacy_cache"):
            legacy = past_key_values.to_legacy_cache()
            if _HF_DynamicCache is not None and isinstance(legacy, (list, tuple)) and legacy:
                new_cache = _HF_DynamicCache()
                for idx, layer in enumerate(legacy):
                    if not (isinstance(layer, (list, tuple)) and len(layer) == 2):
                        return None
                    k, v = layer
                    if not (torch.is_tensor(k) and torch.is_tensor(v)):
                        return None
                    new_k = k[..., :L, :]
                    new_v = v[..., :L, :]
                    new_cache.update(new_k, new_v, idx)
                return new_cache
    except Exception:
        pass

    # 实在没法“零拷贝瘦身”，宣告失败，由调用方决定是否重建或维持原状
    return None

def _rebuild_pkv_for_prefix(input_token_ids: list[int], upto: int):
    """Rebuild a fresh KV cache for the given prefix [0:upto] using chunked prefill.

    This is a safe fallback when physical truncation is unavailable.
    """
    print("-------------------- rebuild happened -------------------------")
    if upto <= 0:
        return None
    import os
    pkv = None
    chunk = int(os.getenv("HARMONY_PREFILL_CHUNK", "32"))
    aggressive = os.getenv("HARMONY_AGGRESSIVE_EMPTY_CACHE", "1").lower() in {"1","true","yes"}
    with torch.inference_mode():
        i = 0
        while i < upto:
            j = min(upto, i + chunk)
            ids = torch.tensor([input_token_ids[i:j]], dtype=torch.long, device=model.device)
            outputs = model(input_ids=ids, past_key_values=pkv, use_cache=True, return_dict=True)
            pkv = outputs.past_key_values
            i = j
            # aggressively release transient activation if requested
            try:
                del outputs
            except Exception:
                pass
            if torch.cuda.is_available():
                torch.cuda.synchronize()
                if aggressive:
                    try:
                        torch.cuda.empty_cache()
                        torch.cuda.ipc_collect()
                    except Exception:
                        torch.cuda.empty_cache()
    return pkv

def _extend_pkv_with_tokens(past_key_values, token_ids: list[int]):
    """Extend existing PKV by feeding the given token_ids (in chunks)."""
    import os
    if not token_ids:
        return past_key_values
    chunk = int(os.getenv("HARMONY_PREFILL_CHUNK", "32"))
    aggressive = os.getenv("HARMONY_AGGRESSIVE_EMPTY_CACHE", "0").lower() in {"1","true","yes"}
    with torch.inference_mode():
        i = 0
        while i < len(token_ids):
            j = min(len(token_ids), i + chunk)
            ids = torch.tensor([token_ids[i:j]], dtype=torch.long, device=model.device)
            outputs = model(input_ids=ids, past_key_values=past_key_values, use_cache=True, return_dict=True)
            past_key_values = outputs.past_key_values
            i = j
            try:
                del outputs
            except Exception:
                pass
            if torch.cuda.is_available():
                torch.cuda.synchronize()
                if aggressive:
                    try:
                        torch.cuda.empty_cache()
                        torch.cuda.ipc_collect()
                    except Exception:
                        torch.cuda.empty_cache()
    return past_key_values

def _debug_pkv_once(pkv, tag: str = ""):
    global _pkv_debug_printed
    if _pkv_debug_printed or pkv is None:
        return
    _pkv_debug_printed = True
    try:
        tname = type(pkv).__name__
        has_trunc = hasattr(pkv, "truncate")
        has_getlen = hasattr(pkv, "get_seq_length")
        layer_info = {}
        for attr in ("caches", "layers", "kv_cache", "key_value_caches"):
            if hasattr(pkv, attr):
                caches = getattr(pkv, attr)
                if caches:
                    layer0 = caches[0]
                    fields = {}
                    for k in ("key_cache","k_cache","k","value_cache","v_cache","v"):
                        fields[k] = hasattr(layer0, k)
                    # 若 layer0 是二元组
                    if isinstance(layer0, (list, tuple)) and len(layer0) == 2:
                        fields["tuple_like"] = True
                    layer_info[attr] = fields
                break
        # print(f"[PKV-DEBUG] tag={tag}, type={tname}, has_truncate={has_trunc}, has_get_seq_length={has_getlen}, layer_fields={layer_info}")
    except Exception:
        pass

# =========================
# 4.1) 观测：KV 缓存长度探测
# =========================
def _kv_seq_len(past_key_values) -> int:
    """Best-effort 获取 KV 缓存中的序列长度（不分配、不拷贝）。

    返回 0 表示当前没有可用 KV（如首次生成或被清空）。
    """
    if past_key_values is None:
        return 0

    # list/tuple 形式: [(k, v), ...]
    if isinstance(past_key_values, (list, tuple)) and past_key_values:
        first = past_key_values[0]
        if isinstance(first, (list, tuple)) and len(first) == 2:
            k = first[0]
            try:
                if torch.is_tensor(k) and k.ndim >= 2:
                    return int(k.shape[-2])
            except Exception:
                pass
        return 0

    # 直接方法: 某些缓存对象提供 get_seq_length()
    try:
        if hasattr(past_key_values, "get_seq_length"):
            v = past_key_values.get_seq_length()
            if isinstance(v, int):
                return v
    except Exception:
        pass

    # 动态缓存对象: 优先通过 layers[].keys 获取
    try:
        layers = getattr(past_key_values, "layers", None)
        if isinstance(layers, (list, tuple)) and layers:
            layer0 = layers[0]
            k = getattr(layer0, "keys", None)
            if torch.is_tensor(k) and k.ndim >= 2:
                seq_len = int(k.shape[-2])
                if seq_len <= 0 and k.ndim >= 3:
                    seq_len = int(k.shape[-3])
                return seq_len
    except Exception:
        pass

    # 动态缓存对象: 尝试访问底层 caches/layers/kv_cache/key_value_caches
    for attr in ("caches", "layers", "kv_cache", "key_value_caches"):
        if hasattr(past_key_values, attr):
            caches = getattr(past_key_values, attr)
            try:
                if caches:
                    layer0 = caches[0]
                    k = (
                        getattr(layer0, "key_cache", None)
                        or getattr(layer0, "k_cache", None)
                        or getattr(layer0, "k", None)
                    )
                    if torch.is_tensor(k) and k.ndim >= 2:
                        seq_len = int(k.shape[-2])
                        if seq_len <= 0 and k.ndim >= 3:
                            seq_len = int(k.shape[-3])
                        return seq_len
            except Exception:
                pass
            break

    # DynamicCache 顶层 key_cache/value_cache 可用
    try:
        kc = getattr(past_key_values, "key_cache", None)
        if isinstance(kc, (list, tuple)) and kc:
            k0 = kc[0]
            if torch.is_tensor(k0) and k0.ndim >= 2:
                seq_len = int(k0.shape[-2])
                if seq_len <= 0 and k0.ndim >= 3:
                    seq_len = int(k0.shape[-3])
                return seq_len
    except Exception:
        pass

    return 0

def _gpu_mem_stats() -> str:
    """返回当前 CUDA 显存简要统计字符串。"""
    if not torch.cuda.is_available():
        return "cuda_unavailable"
    try:
        alloc = torch.cuda.memory_allocated()
        reserv = torch.cuda.memory_reserved()
        max_reserv = torch.cuda.max_memory_reserved()
        return f"alloc={alloc/1e9:.2f}GB, reserved={reserv/1e9:.2f}GB, max_reserved={max_reserv/1e9:.2f}GB"
    except Exception:
        return "cuda_stats_error"

# =========================
# 5) 工具循环
# =========================
MAX_STEPS = 64


def _assert_tools_named(sysmsg):
    tools_ns = getattr(sysmsg, "tools", None)
    assert tools_ns, "No tools declared on system_msg"

    bad_ns = []
    bad_funcs = []
    summary = []

    for key, spec in tools_ns.items():
        # spec 是 Pydantic 模型（ToolNamespaceConfig）
        name = getattr(spec, "name", None)
        if not name and hasattr(spec, "model_dump"):
            name = spec.model_dump().get("name")

        # 记录概况
        summary.append((key, name, type(spec).__name__))

        if not name or not str(name).strip():
            bad_ns.append(key)

        # 逐个检查该命名空间下的函数（如 browser.search/open/find）
        funcs = getattr(spec, "tools", []) or []
        for i, f in enumerate(funcs):
            fname = getattr(f, "name", None)
            if not fname and hasattr(f, "model_dump"):
                fname = f.model_dump().get("name")
            if not fname or not str(fname).strip():
                bad_funcs.append(f"{key}[{i}]")

    print("tool namespaces:", summary)
    assert not bad_ns, f"Unnamed tool namespaces: {bad_ns}"
    assert not bad_funcs, f"Unnamed functions in namespaces: {bad_funcs}"

# _assert_tools_named(system_msg)

def main() -> None:
    # 在执行前初始化运行时（模型、分词器、工具）
    if tokenizer is None or model is None or encoding is None or browser_tool is None or python_tool is None:
        setup_runtime()
    messages = [
        Message.from_role_and_content(Role.SYSTEM, system_msg),
        Message.from_role_and_content(Role.DEVELOPER, developer_msg),
        Message.from_role_and_content(Role.USER, user_msg),
    ]

    past_key_values = None
    processed_tokens = 0
    last_seen_ids = None

    for _ in range(MAX_STEPS):
        convo = Conversation.from_messages(messages)
        cur_prefix_ids = encoding.render_conversation_for_completion(convo, Role.ASSISTANT)

        if last_seen_ids is not None and past_key_values is not None:
            if last_seen_ids != cur_prefix_ids:
                # 计算 lcp，并打印可读调试信息
                lcp = _longest_common_prefix(last_seen_ids, cur_prefix_ids)
                # _show_lcp_debug(last_seen_ids, cur_prefix_ids, lcp, tail_tokens=12, max_chars=400)

                if lcp == 0:
                    # 完全不同前缀：无法复用，清理旧引用
                    old_pkv = past_key_values
                    past_key_values = None
                    processed_tokens = 0
                    last_seen_ids = None
                    try:
                        del old_pkv
                    except Exception:
                        pass
                    _release_cuda()
                else:
                    # 复用到 lcp，优先尝试物理紧凑化；失败则重建至 lcp
                    old_pkv = past_key_values
                    _debug_pkv_once(old_pkv, tag="lcp_path")
                    truncated = _truncate_past_key_values(old_pkv, lcp)
                    if truncated is None:
                        # 安全回退：按当前前缀重建 PKV 到 lcp
                        rebuilt = _rebuild_pkv_for_prefix(cur_prefix_ids, lcp)
                        if rebuilt is not None:
                            past_key_values = rebuilt
                            processed_tokens = lcp
                            last_seen_ids = cur_prefix_ids[:lcp]
                            # try:
                            #     print(f"[PKV] rebuild_to_lcp lcp={lcp}")
                            # except Exception:
                            #     pass
                        else:
                            past_key_values = None
                            processed_tokens = 0
                            last_seen_ids = None
                    else:
                        past_key_values = truncated
                        processed_tokens = lcp
                        last_seen_ids = cur_prefix_ids[:lcp]
                        # try:
                        #     print(f"[PKV] truncate_to_lcp lcp={lcp}")
                        # except Exception:
                        #     pass
                    # 丢掉旧引用并回收
                    try:
                        del old_pkv
                    except Exception:
                        pass
                    _release_cuda()

        prev_prefix_ids = cur_prefix_ids

        out_ids, past_key_values, processed_tokens = generate_once(
            messages,
            stream=True,
            past_key_values=past_key_values,
            processed_tokens=processed_tokens,
        )

        last_seen_ids = prev_prefix_ids + out_ids

        gen_msgs = encoding.parse_messages_from_completion_tokens(out_ids, role=Role.ASSISTANT)
        messages.extend(gen_msgs)
        # 对齐到“规范化后的前缀”，最大化复用，尽量不回退
        try:
            canonical = encoding.render_conversation_for_completion(Conversation.from_messages(messages), Role.ASSISTANT)
            gen_concat = prev_prefix_ids + out_ids
            if canonical != gen_concat:
                lcp_r = _longest_common_prefix(gen_concat, canonical)
                # 尝试在已有 PKV 上截到 LCP，再仅补算 delta
                if past_key_values is not None and lcp_r > 0:
                    _debug_pkv_once(past_key_values, tag="post_norm_align")
                    pkv_trunc = _truncate_past_key_values(past_key_values, lcp_r)
                    if pkv_trunc is not None:
                        past_key_values = pkv_trunc
                        delta = canonical[lcp_r:]
                        if delta:
                            past_key_values = _extend_pkv_with_tokens(past_key_values, delta)
                        processed_tokens = len(canonical)
                        last_seen_ids = canonical
                    else:
                        # 截断不可用：直接重建到 canonical
                        rebuilt = _rebuild_pkv_for_prefix(canonical, len(canonical))
                        if rebuilt is not None:
                            past_key_values = rebuilt
                            processed_tokens = len(canonical)
                            last_seen_ids = canonical
                        else:
                            # 保守退避：维持原状（下一轮会通过现有逻辑处理）
                            pass
                else:
                    # 无 PKV 或 LCP=0：直接重建到 canonical（避免下一轮回退）
                    rebuilt = _rebuild_pkv_for_prefix(canonical, len(canonical))
                    if rebuilt is not None:
                        past_key_values = rebuilt
                        processed_tokens = len(canonical)
                        last_seen_ids = canonical
        except Exception:
            pass

        last = gen_msgs[-1]
        name = (last.recipient or "").strip()

        if name:
            # 兼容 "python", "python.exec", "python code" 等变体
            base = name.split(None, 1)[0].split(".", 1)[0]
            if base == "python":
                # print(f"\n[TOOL DISPATCH] -> {name}")
                try:
                    before_len = _kv_seq_len(past_key_values)
                except Exception:
                    before_len = -1
                # try:
                #     print(f"[KV] before tool: seq_len={before_len}, processed_tokens={processed_tokens}, gpu=({_gpu_mem_stats()})")
                # except Exception:
                #     pass
                py_call = coerce_python_call_message(last)
                tool_out = python_tool.process(py_call)
                tool_msgs = collect_tool_messages(tool_out)
                # 统计工具回传的内容长度（纯文本和 JSON 长度）
                try:
                    tool_chars = 0
                    for m in tool_msgs:
                        c = getattr(m, "content", "")
                        if isinstance(c, str):
                            tool_chars += len(c)
                    # print(f"[TOOL] python returned messages={len(tool_msgs)}, total_chars={tool_chars}")
                except Exception:
                    pass
                messages.extend(tool_msgs)
                # try:
                #     after_len = _kv_seq_len(past_key_values)
                # except Exception:
                #     after_len = -1
                # try:
                #     # 同时打印此刻渲染出来的前缀 token 长度，便于对照（不会触发生成）
                #     cur_ids_probe = encoding.render_conversation_for_completion(Conversation.from_messages(messages), Role.ASSISTANT)
                #     print(f"[KV] after tool: seq_len={after_len}, processed_tokens={processed_tokens}, prompt_tokens={len(cur_ids_probe)}, gpu=({_gpu_mem_stats()})")
                # except Exception:
                #     print(f"[KV] after tool: seq_len={after_len}, processed_tokens={processed_tokens}, gpu=({_gpu_mem_stats()})")
            elif base == "browser":
                # print(f"\n[TOOL DISPATCH] -> {name}")
                try:
                    before_len = _kv_seq_len(past_key_values)
                except Exception:
                    before_len = -1
                try:
                    print(f"[KV] before tool: seq_len={before_len}, processed_tokens={processed_tokens}, gpu=({_gpu_mem_stats()})")
                except Exception:
                    pass
                tool_out = browser_tool.process(last)
                tool_msgs = collect_tool_messages(tool_out)
                try:
                    tool_chars = 0
                    for m in tool_msgs:
                        c = getattr(m, "content", "")
                        if isinstance(c, str):
                            tool_chars += len(c)
                    print(f"[TOOL] browser returned messages={len(tool_msgs)}, total_chars={tool_chars}")
                except Exception:
                    pass
                messages.extend(tool_msgs)
                # try:
                #     after_len = _kv_seq_len(past_key_values)
                # except Exception:
                #     after_len = -1
                # try:
                #     cur_ids_probe = encoding.render_conversation_for_completion(Conversation.from_messages(messages), Role.ASSISTANT)
                #     print(f"[KV] after tool: seq_len={after_len}, processed_tokens={processed_tokens}, prompt_tokens={len(cur_ids_probe)}, gpu=({_gpu_mem_stats()})")
                # except Exception:
                #     print(f"[KV] after tool: seq_len={after_len}, processed_tokens={processed_tokens}, gpu=({_gpu_mem_stats()})")
            else:
                # 未知工具：按 Harmony 规范回填一条错误消息，防止死循环
                messages.append(
                    Message.from_author_and_content(
                        Author.new(Role.TOOL, name),
                        json.dumps({"error": f"Unknown tool '{name}'."})
                    )
                    .with_channel("commentary")
                    .with_recipient("assistant")
                    .with_content_type("json")
                )

            continue

        # 没有工具调用：检查是否已经给出 final；若未给出，则继续生成
        chan = (last.channel or "").strip().lower()
        if chan == "final":
            break
        else:
            # 既不是工具调用，也不是 final，继续下一轮生成
            continue
    else:
        raise RuntimeError("Exceeded MAX_STEPS without reaching <|return|>")


if __name__ == "__main__":
    main()<|MERGE_RESOLUTION|>--- conflicted
+++ resolved
@@ -10,11 +10,7 @@
 import time
 import os
 import codecs
-<<<<<<< HEAD
 from collections.abc import Iterable
-=======
-from collections.abc import Callable, Iterable
->>>>>>> 4e01e4f6
 from datetime import date
 
 import torch
@@ -461,16 +457,10 @@
         release_every = int(os.getenv("HARMONY_DECODE_RELEASE_EVERY", "256"))
         step = 0
         # Byte-level incremental decoder ensures partial UTF-8 sequences are
-<<<<<<< HEAD
         # buffered until the remaining bytes arrive in later tokens. Any bytes
         # that do not form valid UTF-8 are silently dropped to avoid streaming
         # errors.
         utf8_decoder = codecs.getincrementaldecoder("utf-8")(errors="ignore")
-=======
-        # buffered until the remaining bytes arrive in later tokens.
-        utf8_decoder = codecs.getincrementaldecoder("utf-8")()
-        assert _decode_token_bytes is not None, "Token byte decoder not initialized. Call setup_runtime() first."
->>>>>>> 4e01e4f6
         for _ in range(max_new_tokens):
             inp = _to_dev([cur_token])
             outputs = model(input_ids=inp, past_key_values=past_key_values, use_cache=True, return_dict=True)
@@ -480,11 +470,7 @@
             out_ids.append(next_id)
 
             if stream:
-<<<<<<< HEAD
                 token_bytes = bytes(encoding._inner.decode_bytes([next_id]))
-=======
-                token_bytes = _decode_token_bytes(next_id)
->>>>>>> 4e01e4f6
                 # Incomplete UTF-8 byte sequences are buffered internally by the
                 # incremental decoder, so "half" characters will be combined
                 # with bytes from subsequent tokens before any text is emitted.
@@ -507,20 +493,10 @@
 
         # Flush any residual bytes that formed an incomplete UTF-8 sequence.
         if stream:
-<<<<<<< HEAD
             final_decoded = utf8_decoder.decode(b"", final=True)
             if final_decoded:
                 sys.stdout.write(final_decoded)
                 sys.stdout.flush()
-=======
-            try:
-                final_decoded = utf8_decoder.decode(b"", final=True)
-                if final_decoded:
-                    sys.stdout.write(final_decoded)
-                    sys.stdout.flush()
-            except Exception:
-                pass
->>>>>>> 4e01e4f6
 
     # 同步 + 清理缓存
     if torch.cuda.is_available():
